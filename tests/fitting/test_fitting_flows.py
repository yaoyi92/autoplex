--- conflicted
+++ resolved
@@ -314,7 +314,6 @@
 
     os.chdir(parent_dir)
 
-<<<<<<< HEAD
     # Test julia-ACE fit runs with pre_database_dir
     jacefit = MLIPFitMaker(
         mlip_type="J-ACE",
@@ -464,12 +463,9 @@
     os.chdir(parent_dir)
 
 
-def test_mlip_fit_maker_glue_xml(test_dir, memory_jobstore, vasp_test_dir, clean_dir):
-=======
 def test_mlip_fit_maker_glue_xml(
     test_dir, memory_jobstore, vasp_test_dir, clean_dir
 ):
->>>>>>> 0315fd40
     import os
     import shutil
     from pathlib import Path
