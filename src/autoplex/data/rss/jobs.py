--- conflicted
+++ resolved
@@ -414,13 +414,8 @@
 
 @job
 def do_rss_single_node(
-<<<<<<< HEAD
     mlip_type: Literal["GAP", "J-ACE", "NEP", "NEQUIP", "M3GNET", "MACE"],
-    mlip_path: str,
-=======
-    mlip_type: str,
     mlip_path: list[str],
->>>>>>> 054b22d3
     iteration_index: str,
     structures: list[Structure],
     output_file_name: str = "RSS_relax_results",
@@ -447,18 +442,10 @@
 
     Parameters
     ----------
-<<<<<<< HEAD
     mlip_type: Literal["GAP", "J-ACE", "NEP", "NEQUIP", "M3GNET", "MACE"]
         Choose one specific MLIP type to be fitted.
-    mlip_path: str
-        Path to the MLIP model.
-=======
-    mlip_type: str
-        Choose one specific MLIP type:
-        'GAP' | 'J-ACE' | 'NequIP' | 'M3GNet' | 'MACE'.
     mlip_path: list[str]
         List of Path to the MLIP model.
->>>>>>> 054b22d3
     iteration_index: str
         Index for the current iteration.
     structures: list[Structure]
@@ -534,13 +521,8 @@
 
 @job
 def do_rss_multi_node(
-<<<<<<< HEAD
     mlip_type: Literal["GAP", "J-ACE", "NEP", "NEQUIP", "M3GNET", "MACE"],
-    mlip_path: str,
-=======
-    mlip_type: str,
     mlip_path: list[str],
->>>>>>> 054b22d3
     iteration_index: str,
     structure: list[Structure] | list[list[Structure]] | None = None,
     structure_paths: str | list[str] | None = None,
@@ -568,18 +550,10 @@
 
     Parameters
     ----------
-<<<<<<< HEAD
     mlip_type: Literal["GAP", "J-ACE", "NEP", "NEQUIP", "M3GNET", "MACE"]
         Choose one specific MLIP type to be fitted.
-    mlip_path: str
-        Path to the MLIP model.
-=======
-    mlip_type: str
-        Choose one specific MLIP type:
-        'GAP' | 'J-ACE' | 'NequIP' | 'M3GNet' | 'MACE'.
     mlip_path: list[str]
         List of Path to the MLIP model.
->>>>>>> 054b22d3
     iteration_index: str
         Index for the current iteration.
     structure: list[Structure]
